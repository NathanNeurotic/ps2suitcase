use eframe::egui;

pub mod dialogs;
pub mod file_picker;
pub mod icon_sys;
pub mod pack_controls;
pub mod theme;
pub mod timestamps;

pub(crate) fn centered_column<R>(
    ui: &mut egui::Ui,
    max_width: f32,
    add_contents: impl FnOnce(&mut egui::Ui) -> R,
) -> R {
    let available_width = ui.available_size_before_wrap().x;
    let content_width = available_width.min(max_width);
    let margin = (available_width - content_width).max(0.0) / 2.0;

<<<<<<< HEAD
=======
    let sanitize = |value: f32| -> Option<f32> {
        if value.is_finite() && value > epsilon {
            Some(value)
        } else {
            None
        }
    };

    let minimum_reasonable = ui.spacing().interact_size.x;

    let explicit_cap = explicit_max.and_then(|max| sanitize(max));
    let mut hint_values = [
        sanitize(ui.available_width()),
        sanitize(ui.max_rect().width()),
        sanitize(ui.clip_rect().width()),
        sanitize(ui.ctx().screen_rect().width()),
    ];

    let (unclamped_available, available) =
        reconcile_runtime_hints(&mut hint_values, explicit_cap, minimum_reasonable, epsilon);

    let [_primary_available, mut max_rect_available, mut clip_available, mut screen_available] =
        hint_values;

    let working_bound = if explicit_cap.is_some() {
        available
    } else {
        unclamped_available
    };

    let bound_to_working_width = |value: &mut Option<f32>| {
        if let Some(inner) = value {
            if inner.is_finite() {
                *inner = inner.min(working_bound);
            } else {
                *value = Some(working_bound);
            }
        }
    };

    bound_to_working_width(&mut clip_available);
    bound_to_working_width(&mut screen_available);
    bound_to_working_width(&mut max_rect_available);

    let viewport_width = clip_available
        .or(screen_available)
        .or(max_rect_available)
        .or(Some(working_bound));

    let bounded_viewport_width = viewport_width.map(|view| view.min(working_bound));

    let effective_floor = bounded_viewport_width
        .map(|view| view.min(minimum_reasonable))
        .unwrap_or(minimum_reasonable);

    let inner_max_width = explicit_cap.unwrap_or(f32::INFINITY);
    let width = available
        .max(effective_floor)
        .min(inner_max_width)
        .max(epsilon);
    let margin = bounded_viewport_width
        .map(|view| ((view - width) * 0.5).max(0.0))
        .unwrap_or(0.0);

    let mut result = None;
>>>>>>> b7631136
    ui.horizontal(|ui| {
        if margin > 0.0 {
            ui.add_space(margin);
        }
        let result = ui
            .vertical(|ui| {
                ui.set_max_width(content_width);
                add_contents(ui)
            })
            .inner;
        if margin > 0.0 {
            ui.add_space(margin);
        }
<<<<<<< HEAD
        result
    })
    .inner
=======
    });

    result.expect("centered_column should always produce a result")
}

fn reconcile_runtime_hints(
    hints: &mut [Option<f32>],
    explicit_cap: Option<f32>,
    minimum_reasonable: f32,
    epsilon: f32,
) -> (f32, f32) {
    let mut sanitized_values: Vec<f32> = hints.iter().filter_map(|opt| *opt).collect();

    let plausibility_baseline = sanitized_values
        .iter()
        .copied()
        .fold(f32::NEG_INFINITY, f32::max);

    let minimum_plausibility = (minimum_reasonable * 0.1).max(epsilon);

    let plausibility_threshold = if plausibility_baseline.is_finite() {
        (plausibility_baseline * 0.1).max(minimum_plausibility)
    } else {
        minimum_plausibility
    };

    let plausible_count = sanitized_values
        .iter()
        .filter(|&&value| value >= plausibility_threshold)
        .count();

    let allow_runtime_discard = plausible_count >= 2;
    let treat_single_outlier_as_implausible = plausible_count == 1;

    for value in hints.iter_mut() {
        if let Some(inner) = value {
            if !inner.is_finite()
                || (allow_runtime_discard && *inner < plausibility_threshold)
                || (treat_single_outlier_as_implausible && *inner >= plausibility_threshold)
            {
                *value = None;
            }
        }
    }

    sanitized_values = hints.iter().filter_map(|opt| *opt).collect();

    let mut aggregated_hint: Option<f32> = None;

    for value in sanitized_values {
        aggregated_hint = Some(match aggregated_hint {
            Some(current) => current.min(value),
            None => value,
        });
    }

    let unclamped_available = aggregated_hint
        .or(explicit_cap)
        .unwrap_or_else(|| minimum_reasonable.max(epsilon));

    let available = explicit_cap
        .map(|cap| unclamped_available.min(cap))
        .unwrap_or(unclamped_available);

    (unclamped_available, available)
}

#[cfg(test)]
mod tests {
    use super::*;

    #[test]
    fn filters_single_implausible_outlier() {
        let explicit_cap = Some(1180.0);
        let minimum_reasonable = 16.0;
        let epsilon = f32::EPSILON;

        let mut hints = [
            Some(1.5_f32),
            Some(1.5_f32),
            Some(0.5_f32),
            Some(16384.0_f32),
        ];

        let (unclamped_available, available) =
            reconcile_runtime_hints(&mut hints, explicit_cap, minimum_reasonable, epsilon);

        assert!(
            hints[3].is_none(),
            "expected the implausible outlier to be discarded"
        );
        assert!(
            available < explicit_cap.unwrap(),
            "available width should not fall back to the max-width cap"
        );
        assert!(
            unclamped_available <= 1.5,
            "unclamped width should be driven by the surviving viewport hints"
        );
    }
>>>>>>> b7631136
}<|MERGE_RESOLUTION|>--- conflicted
+++ resolved
@@ -16,8 +16,7 @@
     let content_width = available_width.min(max_width);
     let margin = (available_width - content_width).max(0.0) / 2.0;
 
-<<<<<<< HEAD
-=======
+
     let sanitize = |value: f32| -> Option<f32> {
         if value.is_finite() && value > epsilon {
             Some(value)
@@ -83,7 +82,6 @@
         .unwrap_or(0.0);
 
     let mut result = None;
->>>>>>> b7631136
     ui.horizontal(|ui| {
         if margin > 0.0 {
             ui.add_space(margin);
@@ -97,14 +95,9 @@
         if margin > 0.0 {
             ui.add_space(margin);
         }
-<<<<<<< HEAD
         result
     })
     .inner
-=======
-    });
-
-    result.expect("centered_column should always produce a result")
 }
 
 fn reconcile_runtime_hints(
@@ -202,5 +195,4 @@
             "unclamped width should be driven by the surviving viewport hints"
         );
     }
->>>>>>> b7631136
 }